# -------------------------------------------------------------------------
# Copyright (c) Microsoft Corporation. All rights reserved.
# Licensed under the MIT License. See License.txt in the project root for
# license information.
# --------------------------------------------------------------------------
"""AzureResource Entity class."""
import re
from itertools import islice
from typing import Any, Dict, Mapping, Optional

from ..._version import VERSION
from ...common.utility import export
from .entity import Entity

__version__ = VERSION
__author__ = "Ian Hellen"

# pylint: disable=invalid-name


@export
class AzureResource(Entity):
    """
    AzureResource Entity class.

    Attributes
    ----------
    ResourceId : str
        AzureResource ResourceId
    ResourceIdParts : Dict[str, str]
        AzureResource ResourceIdParts

    """

    ID_PROPERTIES = ["ResourceId"]

    def __init__(self, src_entity: Mapping[str, Any] = None, **kwargs):
        """
        Create a new instance of the entity type.

        Parameters
        ----------
        src_entity : Mapping[str, Any], optional
            Create entity from existing entity or
            other mapping object that implements entity properties.
            (the default is None)

        Other Parameters
        ----------------
        kwargs : Dict[str, Any]
            Supply the entity properties as a set of
            kw arguments.

        """
        self.ResourceId: Optional[str] = None
        self.ResourceIdParts: Dict[str, str] = {}
        self.Url: Optional[str] = None
        super().__init__(src_entity=src_entity, **kwargs)
        if self.ResourceId and not self.ResourceIdParts:
            self._extract_resource_parts()

    @property
    def description_str(self) -> str:
        """Return Entity Description."""
        return self.ResourceId or self.__class__.__name__

    @property
    def name_str(self) -> str:
        """Return Entity Name."""
        return self.ResourceId or self.__class__.__name__

    @property
<<<<<<< HEAD
    def SubscriptionId(self):  # noqa N802
        """Return the subscription Id or None."""  # noqa N802
        return self.ResourceIdParts.get("subscriptions")

    @property
    def ResourceGroup(self):  # noqa N802
        """Return the ResourceGroup name or None."""  # noqa N802
        return self.ResourceIdParts.get("resourceGroups")

    @property
    def Provider(self):  # noqa N802
        """Return the Provider name or None."""  # noqa N802
=======
    def SubscriptionId(self):  # noqa: N802
        """Return the subscription Id or None."""  # noqa: N802
        return self.ResourceIdParts.get("subscriptions")

    @property
    def ResourceGroup(self):  # noqa: N802
        """Return the ResourceGroup name or None."""  # noqa: N802
        return self.ResourceIdParts.get("resourceGroups")

    @property
    def Provider(self):  # noqa: N802
        """Return the Provider name or None."""  # noqa: N802
>>>>>>> 09ca37bb
        return self.ResourceIdParts.get("providers")

    _entity_schema = {
        # ResourceId (type System.String)
        "ResourceId": None,
        # ResourceIdParts (type System.Collections.Generic.IReadOnlyDictionary`2
        # [System.String,System.String])
        "ResourceIdParts": None,
        "TimeGenerated": None,
        "StartTime": None,
        "EndTime": None,
    }

    def _extract_resource_parts(self):
        res_match = re.search("/resource/(?P<res_path>.+)", self.ResourceId)
        if not res_match:
            return
        res_elems = res_match.groupdict().get("res_path", "").split("/")
        keys = islice(res_elems, 0, len(res_elems), 2)
        vals = islice(res_elems, 1, len(res_elems), 2)
        self.ResourceIdParts = dict(zip(keys, vals))<|MERGE_RESOLUTION|>--- conflicted
+++ resolved
@@ -70,20 +70,6 @@
         return self.ResourceId or self.__class__.__name__
 
     @property
-<<<<<<< HEAD
-    def SubscriptionId(self):  # noqa N802
-        """Return the subscription Id or None."""  # noqa N802
-        return self.ResourceIdParts.get("subscriptions")
-
-    @property
-    def ResourceGroup(self):  # noqa N802
-        """Return the ResourceGroup name or None."""  # noqa N802
-        return self.ResourceIdParts.get("resourceGroups")
-
-    @property
-    def Provider(self):  # noqa N802
-        """Return the Provider name or None."""  # noqa N802
-=======
     def SubscriptionId(self):  # noqa: N802
         """Return the subscription Id or None."""  # noqa: N802
         return self.ResourceIdParts.get("subscriptions")
@@ -96,7 +82,6 @@
     @property
     def Provider(self):  # noqa: N802
         """Return the Provider name or None."""  # noqa: N802
->>>>>>> 09ca37bb
         return self.ResourceIdParts.get("providers")
 
     _entity_schema = {
