# -------------------------------------------------------------------------
# Copyright (c) Microsoft Corporation. All rights reserved.
# Licensed under the MIT License. See License.txt in the project root for
# license information.
# --------------------------------------------------------------------------
"""Host Entity class."""
from typing import Any, Mapping, Optional

from ..._version import VERSION
from ...common.utility import export
from .entity import Entity
from .entity_enums import OSFamily

__version__ = VERSION
__author__ = "Ian Hellen"


# pylint: disable=invalid-name, too-many-instance-attributes


@export
class Host(Entity):
    """
    Host Entity class.

    Attributes
    ----------
    DnsDomain : str
        Host DnsDomain
    NTDomain : str
        Host NTDomain
    HostName : str
        Host HostName
    NetBiosName : str
        Host NetBiosName
    AzureID : str
        Host AzureID
    OMSAgentID : str
        Host OMSAgentID
    OSFamily : str
        Host OSFamily
    OSVersion : str
        Host OSVersion
    IsDomainJoined : bool
        Host IsDomainJoined

    """

    ID_PROPERTIES = ["fqdn", "AzureID", "OMSAgentID"]

    def __init__(
        self,
        src_entity: Mapping[str, Any] = None,
        src_event: Mapping[str, Any] = None,
        **kwargs,
    ):
        """
        Create a new instance of the entity type.

        Parameters
        ----------
        src_entity : Mapping[str, Any], optional
            Create entity from existing entity or
            other mapping object that implements entity properties.
            (the default is None)
        src_event : Mapping[str, Any], optional
            Create entity from event properties
            (the default is None)

        Other Parameters
        ----------------
        kwargs : Dict[str, Any]
            Supply the entity properties as a set of
            kw arguments.

        """
        self.DnsDomain: Optional[str] = None
        self.NTDomain: Optional[str] = None
        self.HostName: Optional[str] = None
        self.NetBiosName: Optional[str] = None
        self.AzureID: Optional[str] = None
        self.OMSAgentID: Optional[str] = None
        self.OSFamily: OSFamily = OSFamily.Windows
        self.OSVersion: Optional[str] = None
        self.IsDomainJoined: bool = False

        super().__init__(src_entity=src_entity, **kwargs)
        self._computer = None
        if src_event is not None:
            self._create_from_event(src_event)

    @property
    def computer(self) -> Optional[str]:
        """Return computer from source event."""
        return self._computer if self._computer is not None else self.fqdn

    @property
    def fqdn(self) -> Optional[str]:
        """Construct FQDN from host + dns."""
        if self.DnsDomain:
            return f"{self.HostName}.{self.DnsDomain}"
        return self.HostName

    @property
    def FullName(self) -> Optional[str]:  # noqa: N802
<<<<<<< HEAD
        """Return the full name of the host - either FQDN or Netbiosname."""  # noqa N802
=======
        """Return the full name of the host - either FQDN or Netbiosname."""  # noqa: N802
>>>>>>> 09ca37bb
        if self.DnsDomain:
            return f"{self.HostName or self.NetBiosName}.{self.DnsDomain}"
        if self.NTDomain:
            return f"{self.HostName or self.NetBiosName}.{self.NTDomain}"
        return self.HostName or self.NetBiosName

    @property
    def description_str(self) -> str:
        """Return Entity Description."""
        return f"{self.fqdn} ({self.OSFamily})"

    @property
    def name_str(self) -> str:
        """Return Entity Name."""
        return self.HostName or self.__class__.__name__

    def _create_from_event(self, src_event):
        if "Computer" in src_event:
            self._computer = src_event["Computer"]
            if "." in src_event["Computer"]:
                self.HostName = src_event["Computer"].split(".", 1)[0]
                self.DnsDomain = src_event["Computer"].split(".", 1)[1]
            else:
                self.HostName = src_event["Computer"]
        elif "HostName" in src_event:
            self.HostName = src_event["HostName"]
            if "DnsDomain" in src_event:
                self.DnsDomain = src_event["DnsDomain"]
        self.NetBiosName = self.HostName

    _entity_schema = {
        # DnsDomain (type System.String)
        "DnsDomain": None,
        # NTDomain (type System.String)
        "NTDomain": None,
        # HostName (type System.String)
        "HostName": None,
        # NetBiosName (type System.String)
        "NetBiosName": None,
        # AzureID (type System.String)
        "AzureID": None,
        # OMSAgentID (type System.String)
        "OMSAgentID": None,
        # OSFamily (type System.Nullable`1
        # [Microsoft.Azure.Security.Detection.AlertContracts.V3.Entities.OSFamily])
        "OSFamily": "OSFamily",
        # IsDomainJoined (type System.Nullable`1[System.Boolean])
        "IsDomainJoined": None,
        "TimeGenerated": None,
        "StartTime": None,
        "EndTime": None,
    }<|MERGE_RESOLUTION|>--- conflicted
+++ resolved
@@ -103,11 +103,7 @@
 
     @property
     def FullName(self) -> Optional[str]:  # noqa: N802
-<<<<<<< HEAD
-        """Return the full name of the host - either FQDN or Netbiosname."""  # noqa N802
-=======
         """Return the full name of the host - either FQDN or Netbiosname."""  # noqa: N802
->>>>>>> 09ca37bb
         if self.DnsDomain:
             return f"{self.HostName or self.NetBiosName}.{self.DnsDomain}"
         if self.NTDomain:
