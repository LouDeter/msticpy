# -------------------------------------------------------------------------
# Copyright (c) Microsoft Corporation. All rights reserved.
# Licensed under the MIT License. See License.txt in the project root for
# license information.
# --------------------------------------------------------------------------
"""
Deprecated - module base64unpack.py has moved.

See :py:mod:`msticpy.transform.base64unpack`
"""
import warnings

from .._version import VERSION

__version__ = VERSION
<<<<<<< HEAD
__author__ = "Ian Hellen"


BinaryRecord = namedtuple(
    "BinaryRecord",
    [
        "reference",
        "original_string",
        "file_name",
        "file_type",
        "input_bytes",
        "decoded_string",
        "encoding_type",
        "file_hashes",
        "md5",
        "sha1",
        "sha256",
        "printable_bytes",
    ],
)

# pylint: disable=locally-disabled, line-too-long
_BASE64_HEADER_TYPES = {
    """TVqQAAMAAAAEAAAA//8AALgAAAAAAAAAQAAAAAAAAAAAAAAAAA\
AAAAAAAAAAAAAAAAAAAAAAAAAAAAAA+AAAAA4fug""": "exe",
    """TVqQAAMAAAAEAAAA//8AALgAAAAAAAAAQAAAAAAAAAAAAAAAAA\
AAAAAAAAAAAAAAAAAAAAAAAAAAAAAA8AAAAA4fug""": "dll",
    """TVqQAAMAAAAEAAAA//8AALgAAAAAAAAAQAAAAAAAAAAAAAAAAA\
AAAAAAAAAAAAAAAAAAAAAAAAAAAAAA6AAAAA4fug""": "sys",
    "UEsDBBQAAAAIA": "zip",
    "UEsDBBQAAQAIA": "zip (pwd protected)",
    "H4sI": "gz",
    "N3q8ryccAAR": "7z",
    "UmFyIRoHAM": "rar",
    "JVBERi0xLjcNC": "pdf",
    "0M8R4KGxGuE": "msi",
    "TVNXSU0AAADQ": "wim",
}
# pylint: enable=locally-disabled, line-too-long
_BASE64_HEADER_OFFSET_TYPES = {"DAxMDA3NzcAMDAwMDAwM": "tar"}

# Base64 simple regex
_BASE64_REGEX = "(?P<b64>[A-Za-z0-9+/\\n\\r]{30,}={0,2})"
BASE64_REGEX_C = re.compile(_BASE64_REGEX, re.I | re.X)
# Same expresion without group for pandas
_BASE64_REGEX_NG = "[A-Za-z0-9+/\\n\\r]{30,}={0,2}"

# we use this to store a set of strings that match the B64 regex but
# that we were unable to decode - so that we don't end up in an
# infinite loop
_UNDECODABLE_STRINGS: Set[str] = set()

# When True prints see more verbose execution
# (set from 'trace' parameter to unpack_items)
# pylint: disable=locally-disabled, invalid-name
_debug_trace = False
# pylint: enable=locally-disabled, invalid-name

_STRIP_TAGS = r"</?decoded[^>]*>"


def _get_trace_setting() -> Callable[[Optional[bool]], bool]:
    """Closure for holding trace setting."""
    _trace = False

    def _trace_enabled(trace: Optional[bool] = None) -> bool:
        nonlocal _trace
        if trace is not None:
            _trace = trace
        return _trace

    return _trace_enabled


_GET_TRACE = _get_trace_setting()


def _get_utf16_setting() -> Callable[[Optional[bool]], bool]:
    """Closure for holding utf16 decoding setting."""
    _utf16 = False

    def _utf16_enabled(utf16: Optional[bool] = None) -> bool:
        nonlocal _utf16
        if utf16 is not None:
            _utf16 = utf16
        return _utf16

    return _utf16_enabled


_GET_UTF16 = _get_utf16_setting()


@export
def unpack_items(
    input_string: str = None,
    data: pd.DataFrame = None,
    column: str = None,
    trace: bool = False,
    utf16: bool = False,
) -> Any:
    """
    Base64 decode an input string or strings taken from a pandas dataframe.

    Parameters
    ----------
    input_string : str, optional
        single string to decode (the default is None)
    data : pd.DataFrame, optional
        dataframe containing column to decode (the default is None)
    column : str, optional
        Name of dataframe text column (the default is None)
    trace : bool, optional
        Show additional status (the default is None)
    utf16 : bool, optional
        Attempt to decode UTF16 byte strings

    Returns
    -------
    Tuple[str, pd.DataFrame] (if `input_string`)
        Decoded string and additional metadata
    pd.DataFrame
        Decoded stringa and additional metadata in dataframe

    Notes
    -----
    If the input is a dataframe you must supply the name of the column to use.

    Items that decode to utf-8 or utf-16 strings will be returned as decoded
    strings replaced in the original string. If the encoded string is a
    known binary type it will identify the file type and return the hashes
    of the file. If any binary types are known archives (zip, tar, gzip) it
    will unpack the contents of the archive.
    For any binary it will return the decoded file as a byte array, and as a
    printable list of byte values. If the input is a string the function
    returns:

    - decoded string: this is the input string with any decoded sections
      replaced by the results of the decoding

    It also returns the data as a Pandas DataFrame with the following columns:

    - reference : this is an index that matches an index number in the
      returned string (e.g. <<encoded binary type=pdf index=1.2').
    - original_string : the string prior to decoding - file_type : the type
      of file if this could be determined
    - file_hashes : a dictionary of hashes (the md5, sha1 and sha256 hashes
      are broken out into separate columns)
    - input_bytes : the binary image as a byte array
    - decoded_string : printable form of the decoded string (either string
      or list of hex byte values)
    - encoding_type : utf-8, utf-16 or binary
    - md5, sha1, sha256 : the respective hashes of the binary file_type,
      file_hashes, input_bytes, md5, sha1, sha256 will be null if this item is
      decoded to a string

    If the input is a dataframe the output dataframe will also include the
    following column: - src_index - the index of the source row in the input
    frame. This allows you to re-join the output data to the input data.

    """
    _GET_TRACE(trace)
    _GET_UTF16(utf16)

    if input_string is not None:
        input_string = _b64_string_pad(input_string)
        return _decode_b64_string_recursive(input_string)
    if data is not None:
        if not column:
            raise ValueError("column must be supplied if the input is a DataFrame")
        return unpack_df(data=data, column=column, trace=trace, utf16=utf16)
    return None


def unpack(
    input_string: str, trace: bool = False, utf16: bool = False
) -> Tuple[str, Optional[List[BinaryRecord]]]:
    """
    Base64 decode an input string.

    Parameters
    ----------
    input_string : str, optional
        single string to decode (the default is None)
    trace : bool, optional
        Show additional status (the default is None)
    utf16 : bool, optional
        Attempt to decode UTF16 byte strings

    Returns
    -------
    Tuple[str, Optional[List[BinaryRecord]]]
        Decoded string and additional metadata

    Notes
    -----
    Items that decode to utf-8 or utf-16 strings will be returned as decoded
    strings replaced in the original string. If the encoded string is a
    known binary type it will identify the file type and return the hashes
    of the file. If any binary types are known archives (zip, tar, gzip) it
    will unpack the contents of the archive.
    For any binary it will return the decoded file as a byte array, and as a
    printable list of byte values. If the input is a string the function
    returns:

    - decoded string: this is the input string with any decoded sections
      replaced by the results of the decoding

    """
    _GET_TRACE(trace)
    _GET_UTF16(utf16)

    return _decode_b64_string_recursive(input_string)


def unpack_df(
    data: pd.DataFrame, column: str, trace: bool = False, utf16: bool = False
) -> pd.DataFrame:
    """
    Base64 decode strings taken from a pandas dataframe.

    Parameters
    ----------
    data : pd.DataFrame
        dataframe containing column to decode
    column : str
        Name of dataframe text column
    trace : bool, optional
        Show additional status (the default is None)
    utf16 : bool, optional
        Attempt to decode UTF16 byte strings

    Returns
    -------
    pd.DataFrame
        Decoded string and additional metadata in dataframe

    Notes
    -----
    Items that decode to utf-8 or utf-16 strings will be returned as decoded
    strings replaced in the original string. If the encoded string is a
    known binary type it will identify the file type and return the hashes
    of the file. If any binary types are known archives (zip, tar, gzip) it
    will unpack the contents of the archive.
    For any binary it will return the decoded file as a byte array, and as a
    printable list of byte values.

    The columns of the output DataFrame are:

    - decoded string: this is the input string with any decoded sections
      replaced by the results of the decoding
    - reference : this is an index that matches an index number in the
      decoded string (e.g. <<encoded binary type=pdf index=1.2').
    - original_string : the string prior to decoding
    - file_type : the type of file if this could be determined
    - file_hashes : a dictionary of hashes (the md5, sha1 and sha256 hashes
      are broken out into separate columns)
    - input_bytes : the binary image as a byte array
    - decoded_string : printable form of the decoded string (either string
      or list of hex byte values)
    - encoding_type : utf-8, utf-16 or binary
    - md5, sha1, sha256 : the respective hashes of the binary file_type,
      file_hashes, input_bytes, md5, sha1, sha256 will be null if this item is
      decoded to a string
    - src_index - the index of the source row in the input
      frame.

    """
    _GET_TRACE(trace)
    _GET_UTF16(utf16)

    output_df = pd.DataFrame(columns=BinaryRecord._fields)
    row_results: List[pd.DataFrame] = []
    rows_with_b64_match = data[data[column].str.contains(_BASE64_REGEX_NG)]
    for input_row in rows_with_b64_match[[column]].itertuples():
        (decoded_string, output_frame) = _decode_b64_string_recursive(input_row[1])
        output_frame["src_index"] = input_row.Index
        output_frame[column] = input_row._asdict()[column]
        output_frame["full_decoded_string"] = decoded_string
        row_results.append(output_frame)

    if row_results:
        output_df = pd.concat(row_results, ignore_index=True)
    return output_df


# pylint: disable=too-many-locals
def _decode_b64_string_recursive(
    input_string: str,
    max_recursion: int = 20,
    current_depth: int = 1,
    item_prefix: str = "",
) -> Tuple[str, pd.DataFrame]:
    """Recursively decode and unpack an encoded string."""
    _debug_print_trace("_decode_b64_string_recursive: ", max_recursion)
    _debug_print_trace("processing input: ", input_string[:200])

    decoded_string = input_string

    df_results = pd.DataFrame(columns=BinaryRecord._fields)
    fragment_index = 0
    match_pos = 0
    decode_success = False

    while True:
        # search sequentially through the input string for any strings
        # that look like base64
        _debug_print_trace(
            f"regex searching {decoded_string[:200]} ",
            f"from pos: {match_pos} bin_index {fragment_index}",
        )
        b64match = BASE64_REGEX_C.search(decoded_string, match_pos)
        if b64match is None:
            break

        b64_candidate = b64match.groupdict()["b64"]
        _debug_print_trace("regex found: ", b64_candidate)
        # if we already know that this string won't decode, skip
        if b64_candidate in _UNDECODABLE_STRINGS:
            match_pos = b64match.end()
            continue

        # try to decode
        fragment_index += 1
        (decoded_fragment, binary_items) = _decode_and_format_b64_string(
            b64_candidate,
            item_prefix=item_prefix,
            current_index=fragment_index,
            current_depth=current_depth,
        )

        decode_success = decoded_fragment != b64_candidate
        if decode_success:
            # we did decode something so lets put our result this in the output string
            if binary_items:
                new_records = _add_to_results(
                    binary_items,
                    b64_candidate,
                    current_depth,
                    item_prefix,
                    fragment_index,
                )
                df_results = pd.concat(
                    [df_results, pd.DataFrame(new_records)], ignore_index=True
                )
            # replace the decoded fragment in our current results string
            # (decode_string)
            decoded_string = decoded_string.replace(b64_candidate, decoded_fragment)
            _debug_print_trace(
                "Replaced string",
                decoded_string[match_pos : match_pos + 100],  # noqa: E203
            )
            match_pos += len(decoded_fragment)
        else:
            # if the string didn't decode we'll have the same output as input
            # so add that to our set of undecodable strings (we need to track this
            # otherwise we will recurse infinitely)
            _UNDECODABLE_STRINGS.add(b64_candidate)
            _debug_print_trace("new undecodable string")
            match_pos = b64match.end()

        if fragment_index > 50:
            break

    # if we reach our max recursion depth bail out here
    if max_recursion == 0:
        _debug_print_trace("max recursion reached")
        return decoded_string, df_results

    if decode_success:
        # stuff that we have already decoded may also contain further
        # base64 encoded strings
        prefix = (
            f"{item_prefix}.{fragment_index}." if item_prefix else f"{fragment_index}."
        )
        next_level_string, child_records = _decode_b64_string_recursive(
            decoded_string,
            item_prefix=prefix,
            max_recursion=max_recursion - 1,
            current_depth=(current_depth + 1),
        )
        return (
            next_level_string,
            pd.concat([df_results, child_records], ignore_index=True),
        )

    _debug_print_trace("Nothing left to decode")
    return decoded_string, df_results


def _add_to_results(
    binary_items: Iterable[BinaryRecord],
    original_str: str,
    current_depth: int,
    item_prefix: str,
    fragment_index: int,
) -> List[Dict[str, Any]]:
    """Add current set of decoding results to collection."""
    new_rows = []
    for bin_record in binary_items:
        new_row = bin_record._asdict()
        new_row["reference"] = (
            f"{item_prefix}",
            f"{current_depth}.",
            f"{fragment_index}",
        )
        new_row["original_string"] = original_str
        new_row["md5"] = new_row["file_hashes"]["md5"]
        new_row["sha1"] = new_row["file_hashes"]["sha1"]
        new_row["sha256"] = new_row["file_hashes"]["sha256"]

        new_rows.append(new_row)
    return new_rows

=======
__author__ = "Pete Bryan"
>>>>>>> 09ca37bb


# flake8: noqa: F403, F401
# pylint: disable=wildcard-import, unused-wildcard-import, unused-import
from ..transform.base64unpack import *

WARN_MSSG = (
    "This module has moved to msticpy.transform.base64unpack\n"
    "Please change your import to reflect this new location."
    "This will be removed in MSTICPy v2.2.0"
)
warnings.warn(WARN_MSSG, category=DeprecationWarning)<|MERGE_RESOLUTION|>--- conflicted
+++ resolved
@@ -13,424 +13,7 @@
 from .._version import VERSION
 
 __version__ = VERSION
-<<<<<<< HEAD
-__author__ = "Ian Hellen"
-
-
-BinaryRecord = namedtuple(
-    "BinaryRecord",
-    [
-        "reference",
-        "original_string",
-        "file_name",
-        "file_type",
-        "input_bytes",
-        "decoded_string",
-        "encoding_type",
-        "file_hashes",
-        "md5",
-        "sha1",
-        "sha256",
-        "printable_bytes",
-    ],
-)
-
-# pylint: disable=locally-disabled, line-too-long
-_BASE64_HEADER_TYPES = {
-    """TVqQAAMAAAAEAAAA//8AALgAAAAAAAAAQAAAAAAAAAAAAAAAAA\
-AAAAAAAAAAAAAAAAAAAAAAAAAAAAAA+AAAAA4fug""": "exe",
-    """TVqQAAMAAAAEAAAA//8AALgAAAAAAAAAQAAAAAAAAAAAAAAAAA\
-AAAAAAAAAAAAAAAAAAAAAAAAAAAAAA8AAAAA4fug""": "dll",
-    """TVqQAAMAAAAEAAAA//8AALgAAAAAAAAAQAAAAAAAAAAAAAAAAA\
-AAAAAAAAAAAAAAAAAAAAAAAAAAAAAA6AAAAA4fug""": "sys",
-    "UEsDBBQAAAAIA": "zip",
-    "UEsDBBQAAQAIA": "zip (pwd protected)",
-    "H4sI": "gz",
-    "N3q8ryccAAR": "7z",
-    "UmFyIRoHAM": "rar",
-    "JVBERi0xLjcNC": "pdf",
-    "0M8R4KGxGuE": "msi",
-    "TVNXSU0AAADQ": "wim",
-}
-# pylint: enable=locally-disabled, line-too-long
-_BASE64_HEADER_OFFSET_TYPES = {"DAxMDA3NzcAMDAwMDAwM": "tar"}
-
-# Base64 simple regex
-_BASE64_REGEX = "(?P<b64>[A-Za-z0-9+/\\n\\r]{30,}={0,2})"
-BASE64_REGEX_C = re.compile(_BASE64_REGEX, re.I | re.X)
-# Same expresion without group for pandas
-_BASE64_REGEX_NG = "[A-Za-z0-9+/\\n\\r]{30,}={0,2}"
-
-# we use this to store a set of strings that match the B64 regex but
-# that we were unable to decode - so that we don't end up in an
-# infinite loop
-_UNDECODABLE_STRINGS: Set[str] = set()
-
-# When True prints see more verbose execution
-# (set from 'trace' parameter to unpack_items)
-# pylint: disable=locally-disabled, invalid-name
-_debug_trace = False
-# pylint: enable=locally-disabled, invalid-name
-
-_STRIP_TAGS = r"</?decoded[^>]*>"
-
-
-def _get_trace_setting() -> Callable[[Optional[bool]], bool]:
-    """Closure for holding trace setting."""
-    _trace = False
-
-    def _trace_enabled(trace: Optional[bool] = None) -> bool:
-        nonlocal _trace
-        if trace is not None:
-            _trace = trace
-        return _trace
-
-    return _trace_enabled
-
-
-_GET_TRACE = _get_trace_setting()
-
-
-def _get_utf16_setting() -> Callable[[Optional[bool]], bool]:
-    """Closure for holding utf16 decoding setting."""
-    _utf16 = False
-
-    def _utf16_enabled(utf16: Optional[bool] = None) -> bool:
-        nonlocal _utf16
-        if utf16 is not None:
-            _utf16 = utf16
-        return _utf16
-
-    return _utf16_enabled
-
-
-_GET_UTF16 = _get_utf16_setting()
-
-
-@export
-def unpack_items(
-    input_string: str = None,
-    data: pd.DataFrame = None,
-    column: str = None,
-    trace: bool = False,
-    utf16: bool = False,
-) -> Any:
-    """
-    Base64 decode an input string or strings taken from a pandas dataframe.
-
-    Parameters
-    ----------
-    input_string : str, optional
-        single string to decode (the default is None)
-    data : pd.DataFrame, optional
-        dataframe containing column to decode (the default is None)
-    column : str, optional
-        Name of dataframe text column (the default is None)
-    trace : bool, optional
-        Show additional status (the default is None)
-    utf16 : bool, optional
-        Attempt to decode UTF16 byte strings
-
-    Returns
-    -------
-    Tuple[str, pd.DataFrame] (if `input_string`)
-        Decoded string and additional metadata
-    pd.DataFrame
-        Decoded stringa and additional metadata in dataframe
-
-    Notes
-    -----
-    If the input is a dataframe you must supply the name of the column to use.
-
-    Items that decode to utf-8 or utf-16 strings will be returned as decoded
-    strings replaced in the original string. If the encoded string is a
-    known binary type it will identify the file type and return the hashes
-    of the file. If any binary types are known archives (zip, tar, gzip) it
-    will unpack the contents of the archive.
-    For any binary it will return the decoded file as a byte array, and as a
-    printable list of byte values. If the input is a string the function
-    returns:
-
-    - decoded string: this is the input string with any decoded sections
-      replaced by the results of the decoding
-
-    It also returns the data as a Pandas DataFrame with the following columns:
-
-    - reference : this is an index that matches an index number in the
-      returned string (e.g. <<encoded binary type=pdf index=1.2').
-    - original_string : the string prior to decoding - file_type : the type
-      of file if this could be determined
-    - file_hashes : a dictionary of hashes (the md5, sha1 and sha256 hashes
-      are broken out into separate columns)
-    - input_bytes : the binary image as a byte array
-    - decoded_string : printable form of the decoded string (either string
-      or list of hex byte values)
-    - encoding_type : utf-8, utf-16 or binary
-    - md5, sha1, sha256 : the respective hashes of the binary file_type,
-      file_hashes, input_bytes, md5, sha1, sha256 will be null if this item is
-      decoded to a string
-
-    If the input is a dataframe the output dataframe will also include the
-    following column: - src_index - the index of the source row in the input
-    frame. This allows you to re-join the output data to the input data.
-
-    """
-    _GET_TRACE(trace)
-    _GET_UTF16(utf16)
-
-    if input_string is not None:
-        input_string = _b64_string_pad(input_string)
-        return _decode_b64_string_recursive(input_string)
-    if data is not None:
-        if not column:
-            raise ValueError("column must be supplied if the input is a DataFrame")
-        return unpack_df(data=data, column=column, trace=trace, utf16=utf16)
-    return None
-
-
-def unpack(
-    input_string: str, trace: bool = False, utf16: bool = False
-) -> Tuple[str, Optional[List[BinaryRecord]]]:
-    """
-    Base64 decode an input string.
-
-    Parameters
-    ----------
-    input_string : str, optional
-        single string to decode (the default is None)
-    trace : bool, optional
-        Show additional status (the default is None)
-    utf16 : bool, optional
-        Attempt to decode UTF16 byte strings
-
-    Returns
-    -------
-    Tuple[str, Optional[List[BinaryRecord]]]
-        Decoded string and additional metadata
-
-    Notes
-    -----
-    Items that decode to utf-8 or utf-16 strings will be returned as decoded
-    strings replaced in the original string. If the encoded string is a
-    known binary type it will identify the file type and return the hashes
-    of the file. If any binary types are known archives (zip, tar, gzip) it
-    will unpack the contents of the archive.
-    For any binary it will return the decoded file as a byte array, and as a
-    printable list of byte values. If the input is a string the function
-    returns:
-
-    - decoded string: this is the input string with any decoded sections
-      replaced by the results of the decoding
-
-    """
-    _GET_TRACE(trace)
-    _GET_UTF16(utf16)
-
-    return _decode_b64_string_recursive(input_string)
-
-
-def unpack_df(
-    data: pd.DataFrame, column: str, trace: bool = False, utf16: bool = False
-) -> pd.DataFrame:
-    """
-    Base64 decode strings taken from a pandas dataframe.
-
-    Parameters
-    ----------
-    data : pd.DataFrame
-        dataframe containing column to decode
-    column : str
-        Name of dataframe text column
-    trace : bool, optional
-        Show additional status (the default is None)
-    utf16 : bool, optional
-        Attempt to decode UTF16 byte strings
-
-    Returns
-    -------
-    pd.DataFrame
-        Decoded string and additional metadata in dataframe
-
-    Notes
-    -----
-    Items that decode to utf-8 or utf-16 strings will be returned as decoded
-    strings replaced in the original string. If the encoded string is a
-    known binary type it will identify the file type and return the hashes
-    of the file. If any binary types are known archives (zip, tar, gzip) it
-    will unpack the contents of the archive.
-    For any binary it will return the decoded file as a byte array, and as a
-    printable list of byte values.
-
-    The columns of the output DataFrame are:
-
-    - decoded string: this is the input string with any decoded sections
-      replaced by the results of the decoding
-    - reference : this is an index that matches an index number in the
-      decoded string (e.g. <<encoded binary type=pdf index=1.2').
-    - original_string : the string prior to decoding
-    - file_type : the type of file if this could be determined
-    - file_hashes : a dictionary of hashes (the md5, sha1 and sha256 hashes
-      are broken out into separate columns)
-    - input_bytes : the binary image as a byte array
-    - decoded_string : printable form of the decoded string (either string
-      or list of hex byte values)
-    - encoding_type : utf-8, utf-16 or binary
-    - md5, sha1, sha256 : the respective hashes of the binary file_type,
-      file_hashes, input_bytes, md5, sha1, sha256 will be null if this item is
-      decoded to a string
-    - src_index - the index of the source row in the input
-      frame.
-
-    """
-    _GET_TRACE(trace)
-    _GET_UTF16(utf16)
-
-    output_df = pd.DataFrame(columns=BinaryRecord._fields)
-    row_results: List[pd.DataFrame] = []
-    rows_with_b64_match = data[data[column].str.contains(_BASE64_REGEX_NG)]
-    for input_row in rows_with_b64_match[[column]].itertuples():
-        (decoded_string, output_frame) = _decode_b64_string_recursive(input_row[1])
-        output_frame["src_index"] = input_row.Index
-        output_frame[column] = input_row._asdict()[column]
-        output_frame["full_decoded_string"] = decoded_string
-        row_results.append(output_frame)
-
-    if row_results:
-        output_df = pd.concat(row_results, ignore_index=True)
-    return output_df
-
-
-# pylint: disable=too-many-locals
-def _decode_b64_string_recursive(
-    input_string: str,
-    max_recursion: int = 20,
-    current_depth: int = 1,
-    item_prefix: str = "",
-) -> Tuple[str, pd.DataFrame]:
-    """Recursively decode and unpack an encoded string."""
-    _debug_print_trace("_decode_b64_string_recursive: ", max_recursion)
-    _debug_print_trace("processing input: ", input_string[:200])
-
-    decoded_string = input_string
-
-    df_results = pd.DataFrame(columns=BinaryRecord._fields)
-    fragment_index = 0
-    match_pos = 0
-    decode_success = False
-
-    while True:
-        # search sequentially through the input string for any strings
-        # that look like base64
-        _debug_print_trace(
-            f"regex searching {decoded_string[:200]} ",
-            f"from pos: {match_pos} bin_index {fragment_index}",
-        )
-        b64match = BASE64_REGEX_C.search(decoded_string, match_pos)
-        if b64match is None:
-            break
-
-        b64_candidate = b64match.groupdict()["b64"]
-        _debug_print_trace("regex found: ", b64_candidate)
-        # if we already know that this string won't decode, skip
-        if b64_candidate in _UNDECODABLE_STRINGS:
-            match_pos = b64match.end()
-            continue
-
-        # try to decode
-        fragment_index += 1
-        (decoded_fragment, binary_items) = _decode_and_format_b64_string(
-            b64_candidate,
-            item_prefix=item_prefix,
-            current_index=fragment_index,
-            current_depth=current_depth,
-        )
-
-        decode_success = decoded_fragment != b64_candidate
-        if decode_success:
-            # we did decode something so lets put our result this in the output string
-            if binary_items:
-                new_records = _add_to_results(
-                    binary_items,
-                    b64_candidate,
-                    current_depth,
-                    item_prefix,
-                    fragment_index,
-                )
-                df_results = pd.concat(
-                    [df_results, pd.DataFrame(new_records)], ignore_index=True
-                )
-            # replace the decoded fragment in our current results string
-            # (decode_string)
-            decoded_string = decoded_string.replace(b64_candidate, decoded_fragment)
-            _debug_print_trace(
-                "Replaced string",
-                decoded_string[match_pos : match_pos + 100],  # noqa: E203
-            )
-            match_pos += len(decoded_fragment)
-        else:
-            # if the string didn't decode we'll have the same output as input
-            # so add that to our set of undecodable strings (we need to track this
-            # otherwise we will recurse infinitely)
-            _UNDECODABLE_STRINGS.add(b64_candidate)
-            _debug_print_trace("new undecodable string")
-            match_pos = b64match.end()
-
-        if fragment_index > 50:
-            break
-
-    # if we reach our max recursion depth bail out here
-    if max_recursion == 0:
-        _debug_print_trace("max recursion reached")
-        return decoded_string, df_results
-
-    if decode_success:
-        # stuff that we have already decoded may also contain further
-        # base64 encoded strings
-        prefix = (
-            f"{item_prefix}.{fragment_index}." if item_prefix else f"{fragment_index}."
-        )
-        next_level_string, child_records = _decode_b64_string_recursive(
-            decoded_string,
-            item_prefix=prefix,
-            max_recursion=max_recursion - 1,
-            current_depth=(current_depth + 1),
-        )
-        return (
-            next_level_string,
-            pd.concat([df_results, child_records], ignore_index=True),
-        )
-
-    _debug_print_trace("Nothing left to decode")
-    return decoded_string, df_results
-
-
-def _add_to_results(
-    binary_items: Iterable[BinaryRecord],
-    original_str: str,
-    current_depth: int,
-    item_prefix: str,
-    fragment_index: int,
-) -> List[Dict[str, Any]]:
-    """Add current set of decoding results to collection."""
-    new_rows = []
-    for bin_record in binary_items:
-        new_row = bin_record._asdict()
-        new_row["reference"] = (
-            f"{item_prefix}",
-            f"{current_depth}.",
-            f"{fragment_index}",
-        )
-        new_row["original_string"] = original_str
-        new_row["md5"] = new_row["file_hashes"]["md5"]
-        new_row["sha1"] = new_row["file_hashes"]["sha1"]
-        new_row["sha256"] = new_row["file_hashes"]["sha256"]
-
-        new_rows.append(new_row)
-    return new_rows
-
-=======
 __author__ = "Pete Bryan"
->>>>>>> 09ca37bb
 
 
 # flake8: noqa: F403, F401
