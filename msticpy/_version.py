--- conflicted
+++ resolved
@@ -1,6 +1,2 @@
 """Version file."""
-<<<<<<< HEAD
-VERSION = "1.8.2"
-=======
-VERSION = "2.0.0-pre2"
->>>>>>> 09ca37bb
+VERSION = "2.0.0-pre2"