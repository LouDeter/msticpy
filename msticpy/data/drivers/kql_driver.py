# -------------------------------------------------------------------------
# Copyright (c) Microsoft Corporation. All rights reserved.
# Licensed under the MIT License. See License.txt in the project root for
# license information.
# --------------------------------------------------------------------------
"""KQL Driver class."""
import re
from typing import Tuple, Union, Any, Dict, Optional

import json
import pandas as pd
from IPython import get_ipython
from adal.adal_error import AdalError
from Kqlmagic.kql_response import KqlError
from Kqlmagic.kql_engine import KqlEngineError
from Kqlmagic.my_aad_helper import AuthenticationError

from .driver_base import DriverBase, QuerySource
from ...common.exceptions import (
    MsticpyNoDataSourceError,
    MsticpyNotConnectedError,
    MsticpyKqlConnectionError,
)
from ...common.utility import export
from ..._version import VERSION

__version__ = VERSION
__author__ = "Ian Hellen"


@export
class KqlDriver(DriverBase):
    """KqlDriver class to execute kql queries."""

    def __init__(self, connection_str: str = None, **kwargs):
        """
        Instantiaite KqlDriver and optionally connect.

        Parameters
        ----------
        connection_str : str, optional
            Connection string

        """
        self._ip = get_ipython()
        self._debug = kwargs.get("debug", False)
        super().__init__()

        self._loaded = self._is_kqlmagic_loaded()

        if not self._loaded:
            self._load_kql_magic()

        self._schema: Dict[str, Any] = {}

        if connection_str:
            self.current_connection = connection_str
            self.connect(connection_str)

    # pylint: disable=too-many-branches
    def connect(self, connection_str: Optional[str] = None, **kwargs):
        """
        Connect to data source.

        Parameters
        ----------
        connection_str : str
            Connect to a data source

        """
        if not connection_str:
            raise MsticpyKqlConnectionError(
                "A connection string is needed to connect to Azure Sentinel.",
                title="no connection string",
            )
        self.current_connection = connection_str
        kql_err_setting = self._get_kql_option("Kqlmagic.short_errors")
        try:
            self._set_kql_option("Kqlmagic.short_errors", False)
            if self._ip is not None:
                try:
                    self._ip.run_cell_magic("kql", line="", cell=connection_str)
                except KqlError as ex:
                    self._raise_kql_error(ex)
                except KqlEngineError as ex:
                    self._raise_kql_engine_error(ex)
                except AdalError as ex:
                    self._raise_adal_error(ex)
                except AuthenticationError as ex:
                    self._raise_authn_error(ex)
                self._connected = True
                self._schema = self._get_schema()
            else:
                print(f"Could not connect to kql query provider for {connection_str}")
            return self._connected
        finally:
            self._set_kql_option("Kqlmagic.short_errors", kql_err_setting)

    # pylint: disable=too-many-branches

    @property
    def schema(self) -> Dict[str, Dict]:
        """
        Return current data schema of connection.

        Returns
        -------
        Dict[str, Dict]
            Data schema of current connection.

        """
        return self._schema

    def query(
        self, query: str, query_source: QuerySource = None
    ) -> Union[pd.DataFrame, Any]:
        """
        Execute query string and return DataFrame of results.

        Parameters
        ----------
        query : str
            The query to execute
        query_source : QuerySource
            The query definition object

        Returns
        -------
        Union[pd.DataFrame, results.ResultSet]
            A DataFrame (if successfull) or
            the underlying provider result if an error.

        """
        if query_source:
            try:
                table = query_source["args.table"]
            except KeyError:
                table = None
            if table:
                if " " in table.strip():
                    table = table.strip().split(" ")[0]
                if table not in self.schema:
                    raise MsticpyNoDataSourceError(
                        f"The table {table} for this query is not in your workspace",
                        " schema. Please check your workspace",
                        title=f"{table} not found.",
                    )
        data, result = self.query_with_results(query)
        return data if data is not None else result

    # pylint: disable=too-many-branches
    def query_with_results(self, query: str, **kwargs) -> Tuple[pd.DataFrame, Any]:
        """
        Execute query string and return DataFrame of results.

        Parameters
        ----------
        query : str
            The kql query to execute

        Returns
        -------
        Tuple[pd.DataFrame, results.ResultSet]
            A DataFrame (if successfull) and
            Kql ResultSet.

        """
        # connect or switch the connection if our connection string
        # is not the current KqlMagic connection.
        self.connect(self.current_connection)
        if not self.connected:
            raise MsticpyNotConnectedError(
                "Please run the connect() method before running a query.",
                title="not connected to a workspace.",
                help_uri=MsticpyKqlConnectionError.DEF_HELP_URI,
            )

        if self._debug:
            print(query)

        # save current auto_dataframe setting so that we can set to false
        # and restore current setting
<<<<<<< HEAD
        auto_dataframe = self._get_kql_option(option="Kqlmagic.auto_dataframe")
        self._set_kql_option(option="Kqlmagic.auto_dataframe", value=False)
=======
        auto_dataframe = self._ip.run_line_magic(
            "config", line="Kqlmagic.auto_dataframe"
        )
        self._ip.run_line_magic("config", line="Kqlmagic.auto_dataframe=False")
>>>>>>> e8a6177b
        # run the query (append semicolon to prevent default output)
        query = f"{query}\n;"
        result = self._ip.run_cell_magic("kql", line="", cell=query)
        self._set_kql_option(option="Kqlmagic.auto_dataframe", value=auto_dataframe)
        if result is not None:
            if isinstance(result, pd.DataFrame):
                return result, None
            if (
                hasattr(result, "completion_query_info")
                and result.completion_query_info["StatusCode"] == 0
            ):
                data_frame = result.to_dataframe()
                if result.is_partial_table:
                    print("Warning - query returned partial results.")
                return data_frame, result

        print("Warning - query did not complete successfully.")
        if hasattr(result, "completion_query_info"):
            print(
                result.completion_query_info["StatusCode"],
                "(code: {}".format(result.completion_query_info["StatusCode"]),
            )
        return None, result

    def _load_kql_magic(self):
        """Load KqlMagic if not loaded."""
        # KqlMagic
        print("Please wait. Loading Kqlmagic extension...")
        if self._ip is not None:
            self._ip.run_line_magic("reload_ext", "Kqlmagic")
            self._loaded = True

    def _is_kqlmagic_loaded(self) -> bool:
        """Return true if kql magic is loaded."""
        if self._ip is not None:
            return self._ip.find_magic("kql") is not None
        return False

    def _get_schema(self) -> Dict[str, Dict]:
        return self._ip.run_line_magic("kql", line="--schema")

    def _get_kql_option(self, option):
        """Retrieve a current Kqlmagic notebook option."""
        return self._ip.run_line_magic("config", line=option)

    def _set_kql_option(self, option, value):
        """Set a Kqlmagic notebook option."""
        set_txt = f"{option}={value}"
        return self._ip.run_line_magic("config", line=set_txt)

    _WS_RGX = r"workspace\(['\"](?P<ws>[^'\"]+)"
    _TEN_RGX = r"tenant\(['\"](?P<tenant>[^'\"]+)"

    def _raise_kql_error(self, ex):
        kql_err = json.loads(ex.args[0]).get("error")
        if kql_err.get("code") == "WorkspaceNotFoundError":
            ex_mssgs = [
                "The workspace ID used to connect to Azure Sentinel could not be found.",
                "Please check that this is a valid workspace for your subscription",
            ]
            ws_match = re.search(self._WS_RGX, self.current_connection, re.IGNORECASE)
            if ws_match:
                ws_name = ws_match.groupdict().get("ws")
                ex_mssgs.append(f"The workspace id used was {ws_name}.")
            ex_mssgs.append(f"The full connection string was {self.current_connection}")
            raise MsticpyKqlConnectionError(*ex_mssgs, title="unknown workspace")
        raise MsticpyKqlConnectionError(
            "The service returned the following error when connecting",
            str(ex),
            title="Kql response error",
        )

    @staticmethod
    def _raise_kql_engine_error(ex):
        ex_mssgs = [
            "An error was returned from Kqlmagic KqlEngine.",
            "This can occur if you tried to connect to a second workspace using a"
            + " different tenant ID - only a single tenant ID is supported in"
            + " one notebook.",
            "Other causes of this error could be an invalid format of your"
            + " connection string",
            *(ex.args),
        ]
        raise MsticpyKqlConnectionError(*ex_mssgs, title="kql connection error")

    @staticmethod
    def _raise_adal_error(ex):
        """Adal error - usually wrong tenant ID."""
        if ex.args[0] == "Unexpected polling state code_expired":
            raise MsticpyKqlConnectionError(
                "Authentication request was not completed.",
                title="authentication timed out",
            )

        ex_mssgs = ex.error_response["error_description"].split("\r\n")
        raise MsticpyKqlConnectionError(
            *ex_mssgs, title="could not authenticate to tenant"
        )

    @staticmethod
    def _raise_authn_error(ex):
        """Raise an authentication error."""
        ex_mssgs = [
            "The authentication failed.",
            "Please check the credentials you are using and permissions on the workspace",
            *(ex.args),
        ]
        raise MsticpyKqlConnectionError(*ex_mssgs, title="authentication failed")

    @staticmethod
    def _raise_unknown_error(ex):
        """Raise an unknown exception."""
        raise MsticpyKqlConnectionError(
            "Another exception was returned by the service",
            *ex.args,
            f"Full exception:\n{str(ex)}",
            title="connection failed",
        )<|MERGE_RESOLUTION|>--- conflicted
+++ resolved
@@ -180,16 +180,10 @@
 
         # save current auto_dataframe setting so that we can set to false
         # and restore current setting
-<<<<<<< HEAD
         auto_dataframe = self._get_kql_option(option="Kqlmagic.auto_dataframe")
         self._set_kql_option(option="Kqlmagic.auto_dataframe", value=False)
-=======
-        auto_dataframe = self._ip.run_line_magic(
-            "config", line="Kqlmagic.auto_dataframe"
-        )
-        self._ip.run_line_magic("config", line="Kqlmagic.auto_dataframe=False")
->>>>>>> e8a6177b
         # run the query (append semicolon to prevent default output)
+        query = f"{query}\n;"
         query = f"{query}\n;"
         result = self._ip.run_cell_magic("kql", line="", cell=query)
         self._set_kql_option(option="Kqlmagic.auto_dataframe", value=auto_dataframe)
